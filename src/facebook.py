--- conflicted
+++ resolved
@@ -36,15 +36,10 @@
 import cgi
 import time
 import urllib
-<<<<<<< HEAD
-import base64
-import hmac
-=======
 import urllib2
 import hashlib
 import hmac
 import base64
->>>>>>> ad46a617
 
 # Find a JSON parser
 try:
@@ -284,36 +279,6 @@
     else:
         return None
 
-<<<<<<< HEAD
-def base64_url_decode(value):
-    padding_factor = (4 - len(value) % 4) % 4
-    value += u'=' * padding_factor 
-    return base64.b64decode(unicode(value).translate(dict(zip(map(ord, u'-_'), u'+/'))))
-
-def parse_signed_request(signed_request, secret):
-    """
-    test = 'vlXgu64BQGFSQrY0ZcJBZASMvYvTHu9GQ0YM9rjPSso.eyJhbGdvcml0aG0iOiJITUFDLVNIQTI1NiIsIjAiOiJwYXlsb2FkIn0'
-    data = parse_signed_request(test, 'secret')
-    data == {'0':'payload', 'algorithm':'HMAC-SHA256'}
-    """
-
-    l = signed_request.split('.', 2)
-    encoded_sig = l[0]
-    payload = l[1]
-
-    sig = base64_url_decode(encoded_sig)
-    data = json.loads(base64_url_decode(payload))
-
-    if data.get('algorithm').upper() != 'HMAC-SHA256':
-        return None
-    else:
-        expected_sig = hmac.new(secret, msg=payload, digestmod=hashlib.sha256).digest()
-
-    if sig != expected_sig:
-        return None
-    else:
-        return data
-=======
 def parse_signed_request(signed_request, app_secret):
     """Return dictionary with signed request data."""
     try:
@@ -337,5 +302,4 @@
       raise ValueError("'signed_request' signature mismatch")
     else:
       return data
-  
->>>>>>> ad46a617
+  