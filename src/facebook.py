#!/usr/bin/env python
#
# Copyright 2010 Facebook
#
# Licensed under the Apache License, Version 2.0 (the "License"); you may
# not use this file except in compliance with the License. You may obtain
# a copy of the License at
#
#     http://www.apache.org/licenses/LICENSE-2.0
#
# Unless required by applicable law or agreed to in writing, software
# distributed under the License is distributed on an "AS IS" BASIS, WITHOUT
# WARRANTIES OR CONDITIONS OF ANY KIND, either express or implied. See the
# License for the specific language governing permissions and limitations
# under the License.

"""Python client library for the Facebook Platform.

This client library is designed to support the Graph API and the official
Facebook JavaScript SDK, which is the canonical way to implement
Facebook authentication. Read more about the Graph API at
http://developers.facebook.com/docs/api. You can download the Facebook
JavaScript SDK at http://github.com/facebook/connect-js/.

If your application is using Google AppEngine's webapp framework, your
usage of this module might look like this:

    user = facebook.get_user_from_cookie(self.request.cookies, key, secret)
    if user:
        graph = facebook.GraphAPI(user["access_token"])
        profile = graph.get_object("me")
        friends = graph.get_connections("me", "friends")

"""

import cgi
import time
<<<<<<< HEAD
import urllib
import urllib2
import hashlib
import hmac
import base64
=======
import urllib, urllib2
>>>>>>> b0bcb8e3

# Find a JSON parser
try:
    import simplejson as json
except ImportError:
    try:
        from django.utils import simplejson as json
    except ImportError:
        import json
_parse_json = json.loads


class GraphAPI(object):
    """A client for the Facebook Graph API.

    See http://developers.facebook.com/docs/api for complete documentation
    for the API.

    The Graph API is made up of the objects in Facebook (e.g., people, pages,
    events, photos) and the connections between them (e.g., friends,
    photo tags, and event RSVPs). This client provides access to those
    primitive types in a generic way. For example, given an OAuth access
    token, this will fetch the profile of the active user and the list
    of the user's friends:

       graph = facebook.GraphAPI(access_token)
       user = graph.get_object("me")
       friends = graph.get_connections(user["id"], "friends")

    You can see a list of all of the objects and connections supported
    by the API at http://developers.facebook.com/docs/reference/api/.

    You can obtain an access token via OAuth or by using the Facebook
    JavaScript SDK. See http://developers.facebook.com/docs/authentication/
    for details.

    If you are using the JavaScript SDK, you can use the
    get_user_from_cookie() method below to get the OAuth access token
    for the active user from the cookie saved by the SDK.
    """
    def __init__(self, access_token=None):
        self.access_token = access_token

    def get_object(self, id, **args):
        """Fetchs the given object from the graph."""
        return self.request(id, args)

    def get_objects(self, ids, **args):
        """Fetchs all of the given object from the graph.

        We return a map from ID to object. If any of the IDs are invalid,
        we raise an exception.
        """
        args["ids"] = ",".join(ids)
        return self.request("", args)

    def get_connections(self, id, connection_name, **args):
        """Fetchs the connections for given object."""
        return self.request(id + "/" + connection_name, args)

    def put_object(self, parent_object, connection_name, **data):
        """Writes the given object to the graph, connected to the given parent.

        For example,

            graph.put_object("me", "feed", message="Hello, world")

        writes "Hello, world" to the active user's wall. Likewise, this
        will comment on a the first post of the active user's feed:

            feed = graph.get_connections("me", "feed")
            post = feed["data"][0]
            graph.put_object(post["id"], "comments", message="First!")

        See http://developers.facebook.com/docs/api#publishing for all of
        the supported writeable objects.

        Most write operations require extended permissions. For example,
        publishing wall posts requires the "publish_stream" permission. See
        http://developers.facebook.com/docs/authentication/ for details about
        extended permissions.
        """
        assert self.access_token, "Write operations require an access token"
        return self.request(parent_object + "/" + connection_name, post_args=data)

    def put_wall_post(self, message, attachment={}, profile_id="me"):
        """Writes a wall post to the given profile's wall.

        We default to writing to the authenticated user's wall if no
        profile_id is specified.

        attachment adds a structured attachment to the status message being
        posted to the Wall. It should be a dictionary of the form:

            {"name": "Link name"
             "link": "http://www.example.com/",
             "caption": "{*actor*} posted a new review",
             "description": "This is a longer description of the attachment",
             "picture": "http://www.example.com/thumbnail.jpg"}

        """
        return self.put_object(profile_id, "feed", message=message, **attachment)

    def put_comment(self, object_id, message):
        """Writes the given comment on the given post."""
        return self.put_object(object_id, "comments", message=message)

    def put_like(self, object_id):
        """Likes the given post."""
        return self.put_object(object_id, "likes")

    def delete_object(self, id):
        """Deletes the object with the given ID from the graph."""
        self.request(id, post_args={"method": "delete"})

    def put_photo(self, album_id=None, **kwargs):
        """Uploads an image using multipart/form-data
        album_id=None posts to /me/photos which uses or creates and uses 
        an album for your application.
        """
        object_id = album_id or "me"
        #it would have been nice to reuse self.request; but multipart is messy in urllib
        kwargs['access_token'] = self.access_token
        content_type, body = self._encode_multipart_form(kwargs)
        req = urllib2.Request("https://graph.facebook.com/%s/photos" % object_id, data=body)
        req.add_header('Content-Type', content_type)
        try:
            data = urllib2.urlopen(req).read()
        except urllib2.HTTPError as e:
            data = e.read() # Facebook sends OAuth errors as 400, and urllib2 throws an exception, we want a GraphAPIError
        try:
            response = _parse_json(data)
            if response.get("error"):
                raise GraphAPIError(response["error"].get("code", 1),
                                    response["error"]["message"])
        except ValueError:
            response = data
            
        return response

    # based on: http://code.activestate.com/recipes/146306/
    def _encode_multipart_form(self, fields):
        """Fields are a dict of form name-> value
        For files, value should be a file object.
        Other file-like objects might work and a fake name will be chosen.
        Return (content_type, body) ready for httplib.HTTP instance
        """
        BOUNDARY = '----------ThIs_Is_tHe_bouNdaRY_$'
        CRLF = '\r\n'
        L = []
        for (key, value) in fields.items():
            L.append('--' + BOUNDARY)
            if hasattr(value, 'read') and callable(value.read): 
                filename = getattr(value,'name','%s.jpg' % key)
                L.append('Content-Disposition: form-data; name="%s"; filename="%s"' % (key, filename))
                L.append('Content-Type: image/jpeg')
                value = value.read()
            else:
                L.append('Content-Disposition: form-data; name="%s"' % key)
            L.append('')
            L.append(value)
        L.append('--' + BOUNDARY + '--')
        L.append('')
        body = CRLF.join(L)
        content_type = 'multipart/form-data; boundary=%s' % BOUNDARY
        return content_type, body

    def request(self, path, args=None, post_args=None):
        """Fetches the given path in the Graph API.

        We translate args to a valid query string. If post_args is given,
        we send a POST request to the given path with the given arguments.
        """
        if not args: args = {}
        if self.access_token:
            if post_args is not None:
                post_args["access_token"] = self.access_token
            else:
                args["access_token"] = self.access_token
        post_data = None if post_args is None else urllib.urlencode(post_args)
        file = urllib2.urlopen("https://graph.facebook.com/" + path + "?" +
                              urllib.urlencode(args), post_data)
                              
        try:
            fileInfo = file.info()
            if fileInfo.maintype == 'text':
                response = _parse_json(file.read())
            elif fileInfo.maintype == 'image':
                mimetype = fileInfo['content-type']
                response = {
                    "data": file.read(),
                    "mime-type": mimetype,
                    "url": file.url,
                }
            else:
                raise GraphAPIError('Response Error', 'Maintype was not text or image')
        finally:
            file.close()
        if response.get("error"):
            raise GraphAPIError(response["error"]["type"],
                                response["error"]["message"])
        return response

    def api_request(self, path, args=None, post_args=None):
        """Fetches the given path in the Graph API.

        We translate args to a valid query string. If post_args is given,
        we send a POST request to the given path with the given arguments.
        """
        if not args: args = {}
        if self.access_token:
            if post_args is not None:
                post_args["access_token"] = self.access_token
            else:
                args["access_token"] = self.access_token
        if self.api_key:
            if post_args is not None:
                post_args["api_key"] = self.api_key
            else:
                args["api_key"] = self.api_key
        if post_args is not None:
            post_args["format"] = "json-strings"
        else:
            args["format"] = "json-strings"
        post_data = None if post_args is None else urllib.urlencode(post_args)
        file = urllib.urlopen("https://api.facebook.com/method/" + path + "?" +
                              urllib.urlencode(args), post_data)
        try:
            data = file.read()
        finally:
            file.close()
<<<<<<< HEAD
        if response.get("error"):
            raise GraphAPIError(response["error"]["type"],
                                response["error"]["message"])
=======
        try:
            response = _parse_json(data)
            if response.get("error"):
                raise GraphAPIError(response["error"].get("code", 1),
                                    response["error"]["message"])
        except ValueError:
            response = data
            
>>>>>>> b0bcb8e3
        return response
        

    def fql(self, query, args=None, post_args=None):
        """FQL query.
        Two reasons to have this method:
        1. Graph api does not expose some info fields of a user, e.g.
            a user's networks/affiliations, we have to fall back to old api.
        2. FQL is a strong tool.
        Example query: "SELECT affiliations FROM user WHERE uid = me()"
        """
        if not args: args = {}
        if self.access_token:
            if post_args is not None:
                post_args["access_token"] = self.access_token
            else:
                args["access_token"] = self.access_token
        post_data = None if post_args is None else urllib.urlencode(post_args)

        args["query"] = query
        args["format"]="json"
        file = urllib.urlopen("https://api.facebook.com/method/fql.query?" +
                              urllib.urlencode(args), post_data)
        try:
            content  = file.read()
            response = _parse_json(content)
            #Return a list if success, return a dictionary if failed
            if type(response) is dict and "error_code" in response:
                raise GraphAPIError(response["error_code"],response["error_msg"])
        except Exception, e:
            raise e
        finally:
            file.close()
              
        return response


class GraphAPIError(Exception):
    def __init__(self, type, message):
        Exception.__init__(self, message)
        self.type = type

def fql( query, facebookToken = None ):
    """Runs the specified query against the Facebook FQL API.
    """
    args = { 'query': query, 'format': 'JSON' }
    
    if facebookToken:
        args[ 'access_token' ] = facebookToken
        
    file = urllib2.urlopen( 'https://api.facebook.com/method/fql.query?' + urllib.urlencode( args ) )
    try:
        response = _parse_json(file.read())
    finally:
        file.close()
    if isinstance( response, dict ) and response.has_key( 'error_msg' ):
        raise Exception( response[ 'error_msg' ] )

    return response


def get_user_from_cookie(cookies, app_id, app_secret):
    """Parses the cookie set by the official Facebook JavaScript SDK.

    cookies should be a dictionary-like object mapping cookie names to
    cookie values.

    If the user is logged in via Facebook, we return a dictionary with the
    keys "uid" and "access_token". The former is the user's Facebook ID,
    and the latter can be used to make authenticated requests to the Graph API.
    If the user is not logged in, we return None.

    Download the official Facebook JavaScript SDK at
    http://github.com/facebook/connect-js/. Read more about Facebook
    authentication at http://developers.facebook.com/docs/authentication/.
    """
    cookie = cookies.get("fbs_" + app_id, "")
    if not cookie: return None
    args = dict((k, v[-1]) for k, v in cgi.parse_qs(cookie.strip('"')).items())
    payload = "".join(k + "=" + args[k] for k in sorted(args.keys())
                      if k != "sig")
    sig = hashlib.md5(payload + app_secret).hexdigest()
    expires = int(args["expires"])
    if sig == args.get("sig") and (expires == 0 or time.time() < expires):
        return args
    else:
        return None

def parse_signed_request(signed_request, app_secret):
    """Return dictionary with signed request data."""
    try:
        l = signed_request.split('.', 2)
        encoded_sig = str(l[0])
        payload = str(l[1])
    except IndexError:
        raise ValueError("'signed_request' malformed")
    
    sig = base64.urlsafe_b64decode(encoded_sig + "=" * ((4 - len(encoded_sig) % 4) % 4))
    data = base64.urlsafe_b64decode(payload + "=" * ((4 - len(payload) % 4) % 4))

    data = _parse_json(data)

    if data.get('algorithm').upper() != 'HMAC-SHA256':
        raise ValueError("'signed_request' is using an unknown algorithm")
    else:
        expected_sig = hmac.new(app_secret, msg=payload, digestmod=hashlib.sha256).digest()

    if sig != expected_sig:
        raise ValueError("'signed_request' signature mismatch")
    else:
        return data
  
def auth_url(app_id, canvas_url, perms = None):
    url = "https://www.facebook.com/dialog/oauth?client_id=%s&redirect_uri=%s" % (app_id, canvas_url)
    if perms:
        url += "scope=%s" % (",".join(perms))
    return url<|MERGE_RESOLUTION|>--- conflicted
+++ resolved
@@ -35,15 +35,11 @@
 
 import cgi
 import time
-<<<<<<< HEAD
-import urllib
+import urllib, urllib2
 import urllib2
 import hashlib
 import hmac
 import base64
-=======
-import urllib, urllib2
->>>>>>> b0bcb8e3
 
 # Find a JSON parser
 try:
@@ -272,23 +268,12 @@
         file = urllib.urlopen("https://api.facebook.com/method/" + path + "?" +
                               urllib.urlencode(args), post_data)
         try:
-            data = file.read()
+            response = _parse_json(file.read())
         finally:
             file.close()
-<<<<<<< HEAD
         if response.get("error"):
             raise GraphAPIError(response["error"]["type"],
                                 response["error"]["message"])
-=======
-        try:
-            response = _parse_json(data)
-            if response.get("error"):
-                raise GraphAPIError(response["error"].get("code", 1),
-                                    response["error"]["message"])
-        except ValueError:
-            response = data
-            
->>>>>>> b0bcb8e3
         return response
         
 
